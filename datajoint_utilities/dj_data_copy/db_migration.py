--- conflicted
+++ resolved
@@ -8,14 +8,6 @@
 dj.blob.bypass_serialization = True
 
 
-<<<<<<< HEAD
-def migrate_schema(origin_schema, destination_schema,
-                   restriction={},
-                   table_block_list=[],
-                   allow_missing_destination_tables=True,
-                   force_fetch=False,
-                   batch_size=None):
-=======
 def migrate_schema(
     origin_schema,
     destination_schema,
@@ -23,8 +15,8 @@
     table_block_list=[],
     allow_missing_destination_tables=True,
     force_fetch=False,
+    batch_size=None
 ):
->>>>>>> ede92e11
     """
     Data migration from all tables from `origin_schema` to `destination_schema`, in topologically sorted order
 
@@ -75,12 +67,8 @@
                 raise e
 
         transferred_count, to_transfer_count = migrate_table(
-<<<<<<< HEAD
-            orig_tbl & restriction, dest_tbl, force_fetch=force_fetch, batch_size=batch_size)
-=======
-            orig_tbl & restriction, dest_tbl, force_fetch=force_fetch
+            orig_tbl & restriction, dest_tbl, force_fetch=force_fetch, batch_size=batch_size
         )
->>>>>>> ede92e11
         total_transferred_count += transferred_count
         total_to_transfer_count += to_transfer_count
 
@@ -115,13 +103,7 @@
     )
 
     # check if there's external datatype to be transferred
-<<<<<<< HEAD
     has_external = any("@" in attr.type for attr in orig_tbl.heading.attributes.values())
-=======
-    has_external = np.any(
-        ["@" in attr.type for attr in orig_tbl.heading.attributes.values()]
-    )
->>>>>>> ede92e11
 
     if is_different_server:
         records_to_transfer = (
@@ -135,7 +117,6 @@
     to_transfer_count = len(records_to_transfer)
     transferred_count = 0
 
-<<<<<<< HEAD
     if to_transfer_count:
         try:
             if batch_size is not None:
@@ -152,21 +133,6 @@
             print(f'\tData copy error: {str(e)}')
         else:
             transferred_count = to_transfer_count
-=======
-    try:
-        if to_transfer_count:
-            entries = (
-                (orig_tbl & records_to_transfer).fetch(as_dict=True)
-                if has_external or is_different_server or force_fetch
-                else (orig_tbl & records_to_transfer)
-            )
-            dest_tbl.insert(entries, skip_duplicates=True, allow_direct_insert=True)
-    except dj.DataJointError as e:
-        print(f"\tData copy error: {str(e)}")
-        transferred_count = 0
-    else:
-        transferred_count = to_transfer_count
->>>>>>> ede92e11
 
     print(f"{transferred_count}/{to_transfer_count} records")
     return transferred_count, to_transfer_count