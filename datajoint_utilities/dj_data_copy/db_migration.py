--- conflicted
+++ resolved
@@ -1,17 +1,19 @@
 import datajoint as dj
 import numpy as np
-
 
 """
 Utility for data copy/migration between schemas and tables
 """
 
 
-def migrate_schema(origin_schema, destination_schema,
-                   restriction={},
-                   table_block_list=[],
-                   allow_missing_destination_tables=True,
-                   force_fetch=False):
+def migrate_schema(
+    origin_schema,
+    destination_schema,
+    restriction={},
+    table_block_list=[],
+    allow_missing_destination_tables=True,
+    force_fetch=False,
+):
     """
     Data migration from all tables from `origin_schema` to `destination_schema`, in topologically sorted order
 
@@ -25,15 +27,22 @@
     total_to_transfer_count = 0
     total_transferred_count = 0
 
-    tbl_names = [tbl_name.split('.')[-1] for tbl_name in dj.Diagram(origin_schema).topological_sort()]
-    tbl_names = ['.'.join([dj.utils.to_camel_case(s) for s in tbl_name.strip('`').split('__') if s])
-                 for tbl_name in tbl_names]
+    tbl_names = [
+        tbl_name.split(".")[-1]
+        for tbl_name in dj.Diagram(origin_schema).topological_sort()
+    ]
+    tbl_names = [
+        ".".join(
+            [dj.utils.to_camel_case(s) for s in tbl_name.strip("`").split("__") if s]
+        )
+        for tbl_name in tbl_names
+    ]
 
-    print(f'Data migration for schema: {origin_schema.schema.database}')
+    print(f"Data migration for schema: {origin_schema.schema.database}")
 
     def get_table(schema_object, table_object_name):
-        if '.' in tbl_name:
-            master_name, part_name = table_object_name.split('.')
+        if "." in tbl_name:
+            master_name, part_name = table_object_name.split(".")
             return getattr(getattr(schema_object, master_name), part_name)
         else:
             return getattr(schema_object, table_object_name)
@@ -53,11 +62,14 @@
                 raise e
 
         transferred_count, to_transfer_count = migrate_table(
-            orig_tbl & restriction, dest_tbl, force_fetch=force_fetch)
+            orig_tbl & restriction, dest_tbl, force_fetch=force_fetch
+        )
         total_transferred_count += transferred_count
         total_to_transfer_count += to_transfer_count
 
-    print(f'--- Total records migrated: {total_transferred_count}/{total_to_transfer_count} records ---')
+    print(
+        f"--- Total records migrated: {total_transferred_count}/{total_to_transfer_count} records ---"
+    )
     return total_transferred_count, total_to_transfer_count
 
 
@@ -67,22 +79,29 @@
 
     + force_fetch: bool - force the fetch and reinsert instead of server side transfer
     """
-    table_name = '.'.join([dj.utils.to_camel_case(s) for s in orig_tbl.table_name.strip('`').split('__') if s])
-<<<<<<< HEAD
-    print(f'\tData migration for table {table_name}:', end='')
-=======
-    print(f'\tData migration for table {table_name}: ', end='')
->>>>>>> 6dcb4786
+    table_name = ".".join(
+        [
+            dj.utils.to_camel_case(s)
+            for s in orig_tbl.table_name.strip("`").split("__")
+            if s
+        ]
+    )
+    print(f"\tData migration for table {table_name}: ", end="")
 
     # check if the transfer is between different database servers (different db connections)
-    is_different_server = orig_tbl.connection.conn_info['host'] != dest_tbl.connection.conn_info['host']
+    is_different_server = (
+        orig_tbl.connection.conn_info["host"] != dest_tbl.connection.conn_info["host"]
+    )
 
     # check if there's external datatype to be transferred
-    has_external = np.any(['@' in attr.type
-                           for attr in orig_tbl.heading.attributes.values()])
+    has_external = np.any(
+        ["@" in attr.type for attr in orig_tbl.heading.attributes.values()]
+    )
 
     if is_different_server:
-        records_to_transfer = orig_tbl.proj() - (orig_tbl & dest_tbl.fetch('KEY')).proj()
+        records_to_transfer = (
+            orig_tbl.proj() - (orig_tbl & dest_tbl.fetch("KEY")).proj()
+        )
     else:
         records_to_transfer = orig_tbl.proj() - dest_tbl.proj()
 
@@ -90,15 +109,17 @@
 
     try:
         if to_transfer_count:
-            entries = ((orig_tbl & records_to_transfer).fetch(as_dict=True)
-                       if has_external or is_different_server or force_fetch
-                       else (orig_tbl & records_to_transfer))
+            entries = (
+                (orig_tbl & records_to_transfer).fetch(as_dict=True)
+                if has_external or is_different_server or force_fetch
+                else (orig_tbl & records_to_transfer)
+            )
             dest_tbl.insert(entries, skip_duplicates=True, allow_direct_insert=True)
     except dj.DataJointError as e:
-        print(f'\tData copy error: {str(e)}')
+        print(f"\tData copy error: {str(e)}")
         transferred_count = 0
     else:
         transferred_count = to_transfer_count
 
-    print(f'{transferred_count}/{to_transfer_count} records')
+    print(f"{transferred_count}/{to_transfer_count} records")
     return transferred_count, to_transfer_count